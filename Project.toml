name = "VlasovSolvers"
uuid = "e440c818-da21-11e8-37de-9dd2e420edb6"
authors = "JuliaVlasov organization"
version = "0.1.0"

[deps]
FFTW = "7a1cc6ca-52ef-59f5-83cd-3a7055c09341"
LinearAlgebra = "37e2e46d-f89d-539d-b4ee-838fcccc9c8e"
RecipesBase = "3cdcf5f2-1ef4-517c-9805-6587b60abb01"
SemiLagrangian = "abe12ce6-d865-11e8-314f-3f926d5bd47d"
Statistics = "10745b16-79ce-11e8-11f9-7d13ad32a3b2"
Test = "8dfed614-e22c-5e08-85e1-65c5234f0b40"

[compat]
<<<<<<< HEAD
FFTW = "1"
=======
RecipesBase = "1"
SemiLagrangian = "0.1"
>>>>>>> 5ae397df
<|MERGE_RESOLUTION|>--- conflicted
+++ resolved
@@ -12,9 +12,6 @@
 Test = "8dfed614-e22c-5e08-85e1-65c5234f0b40"
 
 [compat]
-<<<<<<< HEAD
 FFTW = "1"
-=======
 RecipesBase = "1"
-SemiLagrangian = "0.1"
->>>>>>> 5ae397df
+SemiLagrangian = "0.1"