--- conflicted
+++ resolved
@@ -153,11 +153,7 @@
 maximum(ex) - α
 ```
 
-<<<<<<< HEAD
-Hence our numerical computation of ``ex`` through ``hmf_poisson!`` gives the expected result.
-=======
 Hence our numerical computation of `ex` through `hmf_poisson!` gives the expected result.
->>>>>>> f1b36dfe
 
 
 ## Benchmarks
@@ -442,9 +438,4 @@
 ## Conclusion
 
 
-<<<<<<< HEAD
-We illustrated the fact that the Vlasov-HMF equations is a toy model that exhibits a behavior very close to the Vlasov-Poisson system. 
-=======
-We illustrated the fact that the Vlasov-HMF equations is a toy model that exhibits a behavior very close to the 
-Vlasov-Poisson system. 
->>>>>>> f1b36dfe
+We illustrated the fact that the Vlasov-HMF equations is a toy model that exhibits a behavior very close to the Vlasov-Poisson system. 